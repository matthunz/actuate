--- conflicted
+++ resolved
@@ -95,20 +95,11 @@
 
     pub use crate::compose::{self, Compose, DynCompose, Memo};
 
-<<<<<<< HEAD
-    #[cfg(feature = "ui")]
-    #[cfg_attr(docsrs, doc(cfg(feature = "ui")))]
-    pub use crate::ui::{
-        view::{Canvas, Flex, Text, View, Window},
-        Draw,
-    };
-=======
     cfg_ui!(
         pub use crate::ui::{
-            view::{use_font, Canvas, Flex, Text, View, Window},
+            view::{Canvas, Flex, Text, View, Window},
             Draw,
         };
->>>>>>> 9f47b023
 
         pub use parley::GenericFamily;
 
@@ -149,7 +140,10 @@
     pub mod ui;
 
     /// Run this content on the system event loop with a provided task executor.
-    pub fn run_with_executor(content: impl Compose + 'static, executor: impl composer::Executor + 'static) {
+    pub fn run_with_executor(
+        content: impl Compose + 'static,
+        executor: impl composer::Executor + 'static,
+    ) {
         event_loop::run_with_executor(ui::RenderRoot { content }, executor);
     }
 );
